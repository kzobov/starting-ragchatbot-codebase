--- conflicted
+++ resolved
@@ -37,15 +37,12 @@
     
     // Theme toggle functionality
     themeToggle.addEventListener('click', toggleTheme);
-<<<<<<< HEAD
     themeToggle.addEventListener('keydown', (e) => {
         if (e.key === 'Enter' || e.key === ' ') {
             e.preventDefault();
             toggleTheme();
         }
     });
-=======
->>>>>>> e5b0c23a
     
     // Suggested questions
     document.querySelectorAll('.suggested-item').forEach(button => {
